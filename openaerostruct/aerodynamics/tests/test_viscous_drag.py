--- conflicted
+++ resolved
@@ -3,22 +3,14 @@
 from openaerostruct.aerodynamics.viscous_drag import ViscousDrag
 from openaerostruct.utils.testing import run_test, get_default_surfaces
 from openmdao.api import Group, IndepVarComp, BsplinesComp
-<<<<<<< HEAD
-
-=======
 import numpy as np
->>>>>>> 054a3b37
 
 class Test(unittest.TestCase):
 
     def test(self):
         surface = get_default_surfaces()[0]
-<<<<<<< HEAD
+        surface['t_over_c_cp'] = np.array([0.1, 0.15, 0.2])
 
-=======
-        surface['t_over_c_cp'] = np.array([0.1, 0.15, 0.2])
-        
->>>>>>> 054a3b37
         ny = surface['num_y']
         nx = surface['num_x']
         n_cp = len(surface['t_over_c_cp'])
@@ -28,21 +20,13 @@
         indep_var_comp = IndepVarComp()
         indep_var_comp.add_output('t_over_c_cp', val=surface['t_over_c_cp'])
         group.add_subsystem('indep_var_comp', indep_var_comp, promotes=['*'])
-<<<<<<< HEAD
 
-=======
-        
->>>>>>> 054a3b37
         group.add_subsystem('t_over_c_bsp', BsplinesComp(
             in_name='t_over_c_cp', out_name='t_over_c',
             num_control_points=n_cp, num_points=int(ny-1),
             bspline_order=min(n_cp, 4), distribution='uniform'),
             promotes_inputs=['t_over_c_cp'], promotes_outputs=['t_over_c'])
-<<<<<<< HEAD
 
-=======
-        
->>>>>>> 054a3b37
         comp = ViscousDrag(surface=surface, with_viscous=True)
         group.add_subsystem('viscousdrag', comp, promotes=['*'])
 
@@ -51,11 +35,7 @@
     def test_2(self):
         surface = get_default_surfaces()[0]
         surface['k_lam'] = .5
-<<<<<<< HEAD
 
-=======
-        
->>>>>>> 054a3b37
         ny = surface['num_y']
         nx = surface['num_x']
         n_cp = len(surface['t_over_c_cp'])
@@ -65,21 +45,13 @@
         indep_var_comp = IndepVarComp()
         indep_var_comp.add_output('t_over_c_cp', val=surface['t_over_c_cp'])
         group.add_subsystem('indep_var_comp', indep_var_comp, promotes=['*'])
-<<<<<<< HEAD
 
-=======
-        
->>>>>>> 054a3b37
         group.add_subsystem('t_over_c_bsp', BsplinesComp(
             in_name='t_over_c_cp', out_name='t_over_c',
             num_control_points=n_cp, num_points=int(ny-1),
             bspline_order=min(n_cp, 4), distribution='uniform'),
             promotes_inputs=['t_over_c_cp'], promotes_outputs=['t_over_c'])
-<<<<<<< HEAD
 
-=======
-        
->>>>>>> 054a3b37
         comp = ViscousDrag(surface=surface, with_viscous=True)
         group.add_subsystem('viscousdrag', comp, promotes=['*'])
 
